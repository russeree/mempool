import * as fs from 'fs';

describe('Mempool Backend Config', () => {
  beforeEach(() => {
    jest.resetAllMocks();
    jest.resetModules();
  });

  test('should return defaults when no file is present', () => {
    jest.isolateModules(() => {
      jest.mock('../../mempool-config.json', () => ({}), { virtual: true });

      const config = jest.requireActual('../config').default;

      expect(config.MEMPOOL).toStrictEqual({
        ENABLED: true,
        NETWORK: 'mainnet',
        BACKEND: 'none',
        BLOCKS_SUMMARIES_INDEXING: false,
        HTTP_PORT: 8999,
        SPAWN_CLUSTER_PROCS: 0,
        API_URL_PREFIX: '/api/v1/',
        AUTOMATIC_BLOCK_REINDEXING: false,
        POLL_RATE_MS: 2000,
        CACHE_DIR: './cache',
        CACHE_ENABLED: true,
        CLEAR_PROTECTION_MINUTES: 20,
        RECOMMENDED_FEE_PERCENTILE: 50,
        BLOCK_WEIGHT_UNITS: 4000000,
        INITIAL_BLOCKS_AMOUNT: 8,
        MEMPOOL_BLOCKS_AMOUNT: 8,
        INDEXING_BLOCKS_AMOUNT: 11000,
        USE_SECOND_NODE_FOR_MINFEE: false,
        EXTERNAL_ASSETS: [],
        EXTERNAL_MAX_RETRY: 1,
        EXTERNAL_RETRY_INTERVAL: 0,
        USER_AGENT: 'mempool',
        STDOUT_LOG_MIN_PRIORITY: 'debug',
        POOLS_JSON_TREE_URL: 'https://api.github.com/repos/mempool/mining-pools/git/trees/master',
        POOLS_JSON_URL: 'https://raw.githubusercontent.com/mempool/mining-pools/master/pools-v2.json',
        AUDIT: false,
        ADVANCED_GBT_AUDIT: false,
        ADVANCED_GBT_MEMPOOL: false,
        RUST_GBT: false,
        CPFP_INDEXING: false,
        MAX_BLOCKS_BULK_QUERY: 0,
        DISK_CACHE_BLOCK_INTERVAL: 6,
        MAX_PUSH_TX_SIZE_WEIGHT: 400000,
        ALLOW_UNREACHABLE: true,
      });

      expect(config.ELECTRUM).toStrictEqual({ HOST: '127.0.0.1', PORT: 3306, TLS_ENABLED: true });

      expect(config.ESPLORA).toStrictEqual({ REST_API_URL: 'http://127.0.0.1:3000', UNIX_SOCKET_PATH: null, RETRY_UNIX_SOCKET_AFTER: 30000 });

      expect(config.CORE_RPC).toStrictEqual({
        HOST: '127.0.0.1',
        PORT: 8332,
        USERNAME: 'mempool',
        PASSWORD: 'mempool',
        TIMEOUT: 60000
      });

      expect(config.SECOND_CORE_RPC).toStrictEqual({
        HOST: '127.0.0.1',
        PORT: 8332,
        USERNAME: 'mempool',
        PASSWORD: 'mempool',
        TIMEOUT: 60000
      });

      expect(config.DATABASE).toStrictEqual({
        ENABLED: true,
        HOST: '127.0.0.1',
        SOCKET: '',
        PORT: 3306,
        DATABASE: 'mempool',
        USERNAME: 'mempool',
        PASSWORD: 'mempool',
        TIMEOUT: 180000,
      });

      expect(config.SYSLOG).toStrictEqual({
        ENABLED: true,
        HOST: '127.0.0.1',
        PORT: 514,
        MIN_PRIORITY: 'info',
        FACILITY: 'local7'
      });

      expect(config.STATISTICS).toStrictEqual({ ENABLED: true, TX_PER_SECOND_SAMPLE_PERIOD: 150 });

      expect(config.BISQ).toStrictEqual({ ENABLED: false, DATA_PATH: '/bisq/statsnode-data/btc_mainnet/db' });

      expect(config.SOCKS5PROXY).toStrictEqual({
        ENABLED: false,
        USE_ONION: true,
        HOST: '127.0.0.1',
        PORT: 9050,
        USERNAME: '',
        PASSWORD: ''
      });

      expect(config.PRICE_DATA_SERVER).toStrictEqual({
        TOR_URL: 'http://wizpriceje6q5tdrxkyiazsgu7irquiqjy2dptezqhrtu7l2qelqktid.onion/getAllMarketPrices',
        CLEARNET_URL: 'https://price.bisq.wiz.biz/getAllMarketPrices'
      });

      expect(config.EXTERNAL_DATA_SERVER).toStrictEqual({
        MEMPOOL_API: 'https://mempool.space/api/v1',
        MEMPOOL_ONION: 'http://mempoolhqx4isw62xs7abwphsq7ldayuidyx2v2oethdhhj6mlo2r6ad.onion/api/v1',
        LIQUID_API: 'https://liquid.network/api/v1',
        LIQUID_ONION: 'http://liquidmom47f6s3m53ebfxn47p76a6tlnxib3wp6deux7wuzotdr6cyd.onion/api/v1',
        BISQ_URL: 'https://bisq.markets/api',
        BISQ_ONION: 'http://bisqmktse2cabavbr2xjq7xw3h6g5ottemo5rolfcwt6aly6tp5fdryd.onion/api'
      });

      expect(config.MAXMIND).toStrictEqual({
        ENABLED: false,
        GEOLITE2_CITY: '/usr/local/share/GeoIP/GeoLite2-City.mmdb',
        GEOLITE2_ASN: '/usr/local/share/GeoIP/GeoLite2-ASN.mmdb',
        GEOIP2_ISP: '/usr/local/share/GeoIP/GeoIP2-ISP.mmdb'
      });

      expect(config.REPLICATION).toStrictEqual({
        ENABLED: false,
        AUDIT: false,
        AUDIT_START_HEIGHT: 774000,
        SERVERS: []
      });

<<<<<<< HEAD
      expect(config.MEMPOOL_SERVICES).toStrictEqual({
        API: "",
        ACCELERATIONS: false,
=======
      expect(config.REDIS).toStrictEqual({
        ENABLED: false,
        UNIX_SOCKET_PATH: ''
>>>>>>> cac2a984
      });
    });
  });

  test('should override the default values with the passed values', () => {
    jest.isolateModules(() => {
      const fixture = JSON.parse(fs.readFileSync(`${__dirname}/../__fixtures__/mempool-config.template.json`, 'utf8'));
      jest.mock('../../mempool-config.json', () => (fixture), { virtual: true });

      const config = jest.requireActual('../config').default;

      expect(config.MEMPOOL).toStrictEqual(fixture.MEMPOOL);

      expect(config.ELECTRUM).toStrictEqual(fixture.ELECTRUM);

      expect(config.ESPLORA).toStrictEqual(fixture.ESPLORA);

      expect(config.CORE_RPC).toStrictEqual(fixture.CORE_RPC);

      expect(config.SECOND_CORE_RPC).toStrictEqual(fixture.SECOND_CORE_RPC);

      expect(config.DATABASE).toStrictEqual(fixture.DATABASE);

      expect(config.SYSLOG).toStrictEqual(fixture.SYSLOG);

      expect(config.STATISTICS).toStrictEqual(fixture.STATISTICS);

      expect(config.BISQ).toStrictEqual(fixture.BISQ);

      expect(config.SOCKS5PROXY).toStrictEqual(fixture.SOCKS5PROXY);

      expect(config.PRICE_DATA_SERVER).toStrictEqual(fixture.PRICE_DATA_SERVER);

      expect(config.EXTERNAL_DATA_SERVER).toStrictEqual(fixture.EXTERNAL_DATA_SERVER);

<<<<<<< HEAD
      expect(config.MEMPOOL_SERVICES).toStrictEqual(fixture.MEMPOOL_SERVICES);
=======
      expect(config.REDIS).toStrictEqual(fixture.REDIS);
>>>>>>> cac2a984
    });
  });

  test('should ensure the docker start.sh script has default values', () => {
    jest.isolateModules(() => {
      const startSh = fs.readFileSync(`${__dirname}/../../../docker/backend/start.sh`, 'utf-8');
      const fixture = JSON.parse(fs.readFileSync(`${__dirname}/../__fixtures__/mempool-config.template.json`, 'utf8'));

      function parseJson(jsonObj, root?) {
        for (const [key, value] of Object.entries(jsonObj)) {
          // We have a few cases where we can't follow the pattern
          if (root === 'MEMPOOL' && key === 'HTTP_PORT') {
            console.log('skipping check for MEMPOOL_HTTP_PORT');
            continue;
          }
          switch (typeof value) {
            case 'object': {
              if (Array.isArray(value)) {
                continue;
              } else {
                parseJson(value, key);
              }
              break;
            }
            default: {
              //The flattened string, i.e, __MEMPOOL_ENABLED__
              const replaceStr = `${root ? '__' + root + '_' : '__'}${key}__`;

              //The string used as the environment variable, i.e, MEMPOOL_ENABLED
              const envVarStr = `${root ? root : ''}_${key}`;

              //The string used as the default value, to be checked as a regex, i.e, __MEMPOOL_ENABLED__=${MEMPOOL_ENABLED:=(.*)}
              const defaultEntry = replaceStr + '=' + '\\${' + envVarStr + ':=(.*)' + '}';

              console.log(`looking for ${defaultEntry} in the start.sh script`);
              const re = new RegExp(defaultEntry);
              expect(startSh).toMatch(re);

              //The string that actually replaces the values in the config file
              const sedStr = 'sed -i "s!' + replaceStr + '!${' + replaceStr + '}!g" mempool-config.json';
              console.log(`looking for ${sedStr} in the start.sh script`);
              expect(startSh).toContain(sedStr);
              break;
            }
          }
        }
      }
      parseJson(fixture);
    });
  });

  test('should ensure that the mempool-config.json Docker template has all the keys', () => {
    jest.isolateModules(() => {
      const fixture = JSON.parse(fs.readFileSync(`${__dirname}/../__fixtures__/mempool-config.template.json`, 'utf8'));
      const dockerJson = fs.readFileSync(`${__dirname}/../../../docker/backend/mempool-config.json`, 'utf-8');

      function parseJson(jsonObj, root?) {
        for (const [key, value] of Object.entries(jsonObj)) {
          switch (typeof value) {
            case 'object': {
              if (Array.isArray(value)) {
                // numbers, arrays and booleans won't be enclosed by quotes
                const replaceStr = `${root ? '__' + root + '_' : '__'}${key}__`;
                expect(dockerJson).toContain(`"${key}": ${replaceStr}`);
                break;
              } else {
                //Check for top level config keys
                expect(dockerJson).toContain(`"${key}"`);
                parseJson(value, key);
                break;
              }
            }
            case 'string': {
              // strings should be enclosed by quotes
              const replaceStr = `${root ? '__' + root + '_' : '__'}${key}__`;
              expect(dockerJson).toContain(`"${key}": "${replaceStr}"`);
              break;
            }
            default: {
              // numbers, arrays and booleans won't be enclosed by quotes
              const replaceStr = `${root ? '__' + root + '_' : '__'}${key}__`;
              expect(dockerJson).toContain(`"${key}": ${replaceStr}`);
              break;
            }
          }
        };
      }
      parseJson(fixture);
    });
  });


});<|MERGE_RESOLUTION|>--- conflicted
+++ resolved
@@ -129,15 +129,14 @@
         SERVERS: []
       });
 
-<<<<<<< HEAD
       expect(config.MEMPOOL_SERVICES).toStrictEqual({
         API: "",
         ACCELERATIONS: false,
-=======
+      });
+
       expect(config.REDIS).toStrictEqual({
         ENABLED: false,
         UNIX_SOCKET_PATH: ''
->>>>>>> cac2a984
       });
     });
   });
@@ -173,11 +172,9 @@
 
       expect(config.EXTERNAL_DATA_SERVER).toStrictEqual(fixture.EXTERNAL_DATA_SERVER);
 
-<<<<<<< HEAD
       expect(config.MEMPOOL_SERVICES).toStrictEqual(fixture.MEMPOOL_SERVICES);
-=======
+
       expect(config.REDIS).toStrictEqual(fixture.REDIS);
->>>>>>> cac2a984
     });
   });
 
