#!/usr/bin/env zsh
set -e
echo -n "Initializing..."

case `uname -s` in

    FreeBSD)
        OS=FreeBSD
    ;;

    Linux)
        if [ "$(grep -Ei 'debian|buntu|mint' /etc/*release)" ]; then
            OS=Debian
        else
            echo "Your distribution of Linux is not yet supported by this installation script"
            exit 1
        fi
    ;;

    *)
        echo "Unsupported OS"
        exit 1
    ;;

esac

########################################
##### mempool installation options #####
########################################

# tor onion and clearnet hostname
TOR_INSTALL=ON
CERTBOT_INSTALL=ON

# install 3 network daemons
BITCOIN_INSTALL=ON
BISQ_INSTALL=ON
ELEMENTS_INSTALL=ON

# configure 4 network instances
BITCOIN_MAINNET_ENABLE=ON
BITCOIN_TESTNET_ENABLE=ON
BITCOIN_SIGNET_ENABLE=ON
BISQ_MAINNET_ENABLE=ON
ELEMENTS_LIQUID_ENABLE=ON
ELEMENTS_LIQUIDTESTNET_ENABLE=ON

# enable lightmode and disable compaction to fit on 1TB SSD drive
BITCOIN_ELECTRS_LIGHT_MODE=ON
BITCOIN_ELECTRS_COMPACTION=OFF
ELEMENTS_ELECTRS_LIGHT_MODE=ON
ELEMENTS_ELECTRS_COMPACTION=OFF

# automaitcally configure firewall
FIREWALL_CONFIGURE=ON

############
# probe OS #
############

HOSTNAME=$(hostname)

# get newest zpool if using zfs
ZPOOL=""
[ "${OS}" = FreeBSD ] && ZPOOL=$(zpool list -H|head -1|cut -f 1)

MD5=md5sum
[ "${OS}" = FreeBSD ] && MD5=md5

##################################################
##### P2P / RPC / HTTP network communication #####
##################################################

# used for bisq and firewall configuration
BITCOIN_MAINNET_P2P_HOST=127.0.0.1
BITCOIN_MAINNET_P2P_PORT=8333
# used for RPC communication
BITCOIN_MAINNET_RPC_HOST=127.0.0.1
BITCOIN_MAINNET_RPC_PORT=8332
# generate random hex string
BITCOIN_RPC_USER=$(head -150 /dev/urandom | ${MD5} | awk '{print $1}')
BITCOIN_RPC_PASS=$(head -150 /dev/urandom | ${MD5} | awk '{print $1}')

# used for firewall configuration
BITCOIN_TESTNET_P2P_HOST=127.0.0.1
BITCOIN_TESTNET_P2P_PORT=18333
# used for RPC communication
BITCOIN_TESTNET_RPC_HOST=127.0.0.1
BITCOIN_TESTNET_RPC_PORT=18332

# used for firewall configuration
BITCOIN_SIGNET_P2P_HOST=127.0.0.1
BITCOIN_SIGNET_P2P_PORT=18333
# used for RPC communication
BITCOIN_SIGNET_RPC_HOST=127.0.0.1
BITCOIN_SIGNET_RPC_PORT=18332
# generate random hex string
BITCOIN_SIGNET_RPC_USER=$(head -150 /dev/urandom | ${MD5} | awk '{print $1}')
BITCOIN_SIGNET_RPC_PASS=$(head -150 /dev/urandom | ${MD5} | awk '{print $1}')

# used by bisq to receive notifications from bitcoin about new blocks
BISQ_BLOCKNOTIFY_HOST=127.0.0.1
BISQ_BLOCKNOTIFY_PORT=5120

# used for firewall configuration
ELEMENTS_LIQUID_P2P_HOST=127.0.0.1
ELEMENTS_LIQUID_P2P_PORT=7042
# used for RPC communication
ELEMENTS_LIQUID_RPC_HOST=127.0.0.1
ELEMENTS_LIQUID_RPC_PORT=7041
# generate random hex string
ELEMENTS_RPC_USER=$(head -150 /dev/urandom | ${MD5} | awk '{print $1}')
ELEMENTS_RPC_PASS=$(head -150 /dev/urandom | ${MD5} | awk '{print $1}')

# set either socket or TCP host/port, not both
#ELECTRS_MAINNET_HTTP_SOCK=/tmp/bitcoin.mainnet.electrs
ELECTRS_MAINNET_HTTP_HOST=127.0.0.1
ELECTRS_MAINNET_HTTP_PORT=3000

# set either socket or TCP host/port, not both
#ELECTRS_LIQUID_HTTP_SOCK=/tmp/elements.liquid.electrs
ELECTRS_LIQUID_HTTP_HOST=127.0.0.1
ELECTRS_LIQUID_HTTP_PORT=3001

# set either socket or TCP host/port, not both
#ELECTRS_TESTNET_HTTP_SOCK=/tmp/bitcoin.testnet.electrs
ELECTRS_TESTNET_HTTP_HOST=127.0.0.1
ELECTRS_TESTNET_HTTP_PORT=3002

# set either socket or TCP host/port, not both
#ELECTRS_SIGNET_HTTP_SOCK=/tmp/bitcoin.testnet.electrs
ELECTRS_SIGNET_HTTP_HOST=127.0.0.1
ELECTRS_SIGNET_HTTP_PORT=3003

# set either socket or TCP host/port, not both
#ELECTRS_LIQUIDTESTNET_HTTP_SOCK=/tmp/bitcoin.testnet.electrs
ELECTRS_LIQUIDTESTNET_HTTP_HOST=127.0.0.1
ELECTRS_LIQUIDTESTNET_HTTP_PORT=3004

# set either socket or TCP host/port, not both
#MEMPOOL_MAINNET_HTTP_SOCK=/tmp/bitcoin.mainnet.mempool
MEMPOOL_MAINNET_HTTP_HOST=127.0.0.1
MEMPOOL_MAINNET_HTTP_PORT=8999

# set either socket or TCP host/port, not both
#MEMPOOL_LIQUID_HTTP_SOCK=/tmp/elements.liquid.mempool
MEMPOOL_LIQUID_HTTP_HOST=127.0.0.1
MEMPOOL_LIQUID_HTTP_PORT=8998

# set either socket or TCP host/port, not both
#MEMPOOL_TESTNET_HTTP_SOCK=/tmp/bitcoin.testnet.mempool
MEMPOOL_TESTNET_HTTP_HOST=127.0.0.1
MEMPOOL_TESTNET_HTTP_PORT=8997

# set either socket or TCP host/port, not both
#MEMPOOL_BISQ_HTTP_SOCK=/tmp/bitcoin.bisq.mempool
MEMPOOL_BISQ_HTTP_HOST=127.0.0.1
MEMPOOL_BISQ_HTTP_PORT=8996

# set either socket or TCP host/port, not both
#MEMPOOL_SIGNET_HTTP_SOCK=/tmp/bitcoin.bisq.mempool
MEMPOOL_SIGNET_HTTP_HOST=127.0.0.1
MEMPOOL_SIGNET_HTTP_PORT=8995

# set either socket or TCP host/port, not both
#MEMPOOL_LIQUIDTESTNET_HTTP_SOCK=/tmp/bitcoin.bisq.mempool
MEMPOOL_LIQUIDTESTNET_HTTP_HOST=127.0.0.1
MEMPOOL_LIQUIDTESTNET_HTTP_PORT=8994

##### OS options, should be automatically detected

case $OS in
    FreeBSD)
        ROOT_USER=root
        ROOT_GROUP=wheel
        ROOT_HOME=/root
        TOR_HOME=/var/db/tor
        TOR_CONFIGURATION=/usr/local/etc/tor/torrc
        TOR_RESOURCES=/var/db/tor
        TOR_PKG=tor
        TOR_USER=_tor
        TOR_GROUP=_tor
        CERTBOT_PKG=py39-certbot
    ;;

    Debian)
        ROOT_USER=root
        ROOT_GROUP=root
        ROOT_HOME=/root
        TOR_HOME=/etc/tor
        TOR_CONFIGURATION=/etc/tor/torrc
        TOR_RESOURCES=/var/lib/tor
        TOR_PKG=tor
        TOR_USER=debian-tor
        TOR_GROUP=debian-tor
        CERTBOT_PKG=python3-certbot-nginx
        NGINX_CONFIGURATION=/etc/nginx/nginx.conf
    ;;
esac

# where systemd services get installed
DEBIAN_SERVICE_HOME=/etc/systemd/system
# where environment variables for services are set
DEBIAN_ENV_HOME=/etc/default
# where rc.d scripts live
FREEBSD_SERVICE_HOME=/usr/local/etc/rc.d

# mysql data folder and user/group
MYSQL_HOME=/mysql
MYSQL_USER=mysql
MYSQL_GROUP=mysql

# mempool data folder and user/group
MEMPOOL_HOME=/mempool
MEMPOOL_USER=mempool
MEMPOOL_GROUP=mempool
# name of Tor hidden service in torrc
MEMPOOL_TOR_HS=mempool

# bitcoin user/group
BITCOIN_USER=bitcoin
BITCOIN_GROUP=bitcoin
# bitcoin core data folder, needs about 300GB
BITCOIN_HOME=/bitcoin

# bitcoin testnet data
BITCOIN_TESTNET_DATA=${BITCOIN_HOME}/testnet3
# bitcoin testnet data
BITCOIN_SIGNET_DATA=${BITCOIN_HOME}/signet

# bitcoin electrs source/binaries
BITCOIN_ELECTRS_HOME=${BITCOIN_HOME}/electrs

# electrs database root
ELECTRS_DATA_ROOT=/electrs
# bitcoin electrs data, needs about 350GB, and uses double that during compaction
ELECTRS_MAINNET_ZPOOL=${ZPOOL}
ELECTRS_MAINNET_DATA=${ELECTRS_DATA_ROOT}/mainnet
# bitcoin testnet electrs database, only a few GB
ELECTRS_TESTNET_ZPOOL=${ZPOOL}
ELECTRS_TESTNET_DATA=${ELECTRS_DATA_ROOT}/testnet
# bitcoin signet electrs database, only a few GB
ELECTRS_SIGNET_ZPOOL=${ZPOOL}
ELECTRS_SIGNET_DATA=${ELECTRS_DATA_ROOT}/signet
# liquid electrs data, needs about 5GB
ELECTRS_LIQUID_ZPOOL=${ZPOOL}
ELECTRS_LIQUID_DATA=${ELECTRS_DATA_ROOT}/liquid
# liquid electrs data, needs about 5GB
ELECTRS_LIQUIDTESTNET_ZPOOL=${ZPOOL}
ELECTRS_LIQUIDTESTNET_DATA=${ELECTRS_DATA_ROOT}/liquidtestnet

# bisq user/group
BISQ_USER=bisq
BISQ_GROUP=bisq
# bisq home folder, needs about 1GB
BISQ_HOME=/bisq

# liquid user/group
ELEMENTS_USER=elements
ELEMENTS_GROUP=elements
# liquid home/data/blockchain folder, needs about 10GB
ELEMENTS_HOME=/elements
# electrs db top-level
ELECTRS_HOME=/electrs
# elements electrs source/binaries
ELEMENTS_ELECTRS_HOME=${ELEMENTS_HOME}/electrs

# minfee user/group
MINFEE_USER=minfee
MINFEE_GROUP=minfee
# minfee core data folder, needs about 30GB
MINFEE_HOME=/minfee

##### git repo settings, shouldn't need changing

MEMPOOL_REPO_URL=https://github.com/mempool/mempool
MEMPOOL_REPO_NAME=mempool
MEMPOOL_REPO_BRANCH=master
MEMPOOL_LATEST_RELEASE=master

BITCOIN_REPO_URL=https://github.com/bitcoin/bitcoin
BITCOIN_REPO_NAME=bitcoin
BITCOIN_REPO_BRANCH=master
#BITCOIN_LATEST_RELEASE=$(curl -s https://api.github.com/repos/bitcoin/bitcoin/releases/latest|grep tag_name|head -1|cut -d '"' -f4)
BITCOIN_LATEST_RELEASE=v23.0
echo -n '.'

BISQ_REPO_URL=https://github.com/bisq-network/bisq
BISQ_REPO_NAME=bisq
BISQ_REPO_BRANCH=master
#BISQ_LATEST_RELEASE=$(curl -s https://api.github.com/repos/bisq-network/bisq/releases/latest|grep tag_name|head -1|cut -d '"' -f4)
BISQ_LATEST_RELEASE=master
echo -n '.'

ELEMENTS_REPO_URL=https://github.com/ElementsProject/elements
ELEMENTS_REPO_NAME=elements
ELEMENTS_REPO_BRANCH=master
#ELEMENTS_LATEST_RELEASE=$(curl -s https://api.github.com/repos/ElementsProject/elements/releases/latest|grep tag_name|head -1|cut -d '"' -f4)
ELEMENTS_LATEST_RELEASE=elements-0.21.0.2
echo -n '.'

BITCOIN_ELECTRS_REPO_URL=https://github.com/blockstream/electrs
BITCOIN_ELECTRS_REPO_NAME=electrs
BITCOIN_ELECTRS_REPO_BRANCH=new-index
BITCOIN_ELECTRS_LATEST_RELEASE=new-index

ELEMENTS_ELECTRS_REPO_URL=https://github.com/blockstream/electrs
ELEMENTS_ELECTRS_REPO_NAME=electrs
ELEMENTS_ELECTRS_REPO_BRANCH=new-index
ELEMENTS_ELECTRS_LATEST_RELEASE=new-index

LIQUID_ASSET_REGISTRY_DB_URL=https://github.com/blockstream/asset_registry_db
LIQUID_ASSET_REGISTRY_DB_NAME=asset_registry_db
LIQUIDTESTNET_ASSET_REGISTRY_DB_URL=https://github.com/blockstream/asset_registry_testnet_db
LIQUIDTESTNET_ASSET_REGISTRY_DB_NAME=asset_registry_testnet_db

#######################
##### OS packages #####
#######################

# packages needed for mempool ecosystem
DEBIAN_PKG=()
DEBIAN_PKG+=(zsh vim curl screen openssl python3 dialog cron)
DEBIAN_PKG+=(build-essential git git-lfs clang cmake jq)
DEBIAN_PKG+=(autotools-dev autoconf automake pkg-config bsdmainutils)
DEBIAN_PKG+=(libevent-dev libdb-dev libssl-dev libtool autotools-dev)
DEBIAN_PKG+=(libboost-system-dev libboost-filesystem-dev libboost-chrono-dev libboost-test-dev libboost-thread-dev)
DEBIAN_PKG+=(nodejs npm mariadb-server nginx-core python3-certbot-nginx rsync ufw)

# packages needed for mempool ecosystem
FREEBSD_PKG=()
FREEBSD_PKG+=(zsh sudo git screen curl wget calc neovim)
FREEBSD_PKG+=(openssh-portable py39-pip rust llvm90 jq base64 libzmq4)
FREEBSD_PKG+=(boost-libs autoconf automake gmake gcc libevent libtool pkgconf)
FREEBSD_PKG+=(nginx rsync py39-certbot-nginx mariadb105-server keybase)

#############################
##### utility functions #####
#############################

osSudo()
{
    SUDO_USER=$1
    shift
    case $OS in
        FreeBSD)
            sudo -H -i -u "${SUDO_USER}" $*
        ;;
        Debian)
            sudo -H -i -u "${SUDO_USER}" $*
        ;;
    esac
}

osPackageUpdate()
{
    echo "[*] Updating OS sources"
    case $OS in
        FreeBSD)
            pkg update
        ;;
        Debian)
            osSudo "${ROOT_USER}" DEBIAN_FRONTEND=noninteractive apt-get update -q
        ;;
    esac
}

osPackageUpgrade()
{
    echo "[*] Upgrading OS packages $*"
    case $OS in
        FreeBSD)
            pkg upgrade -y $*
        ;;
        Debian)
            osSudo "${ROOT_USER}" DEBIAN_FRONTEND=noninteractive apt-get upgrade -qq -y $*
        ;;
    esac
}

osPackageInstall()
{
    echo "[*] Installing OS packages $*"
    case $OS in
        FreeBSD)
            pkg install -y $*
        ;;
        Debian)
            osSudo "${ROOT_USER}" DEBIAN_FRONTEND=noninteractive apt-get install -qq -y $*
        ;;
    esac
}

osPackageInstallAll()
{
    case $OS in
        FreeBSD)
            osPackageInstall ${FREEBSD_PKG[@]}
        ;;
        Debian)
            osPackageInstall ${DEBIAN_PKG[@]}
        ;;
    esac
}

# osUserCreate username home_directory main_groupname [additional_group]
osUserCreate()
{
    case $OS in
        FreeBSD)
            # pw useradd -d /mempool -g mempool [-G additional_group] -n mampool
            if [ $# -eq 3 ] ; then
                osSudo "${ROOT_USER}" pw useradd -d "$2" -g "$3" -n "$1"
            elif [ $# -eq 4 ]; then
                osSudo "${ROOT_USER}" pw useradd -d "$2" -g "$3" -G "$4" -n "$1"
            else
                echo "Illegal number of parameters"
                exit 1
           fi
        ;;
        Debian)
            # useradd -d /mempool -g mempool [-G additional_group] mempool
            if [ $# -eq 3 ] ; then
                osSudo "${ROOT_USER}" useradd -d "$2" -g "$3" "$1"
            elif [ $# -eq 4 ]; then
                osSudo "${ROOT_USER}" useradd -d "$2" -g "$3" -G "$4" "$1"
            else
                echo "Illegal number of parameters"
                exit 1
           fi
        ;;
    esac
}

osGroupCreate()
{
    case $OS in
        FreeBSD)
            osSudo "${ROOT_USER}" pw groupadd $*
        ;;
        Debian)
            osSudo "${ROOT_USER}" groupadd $*
        ;;
    esac
}

osCertbotDryRun()
{
    if [ ! -z "${HOSTNAME}" ];then
        case $OS in
            FreeBSD)
                osPackageInstall "${FREEBSD_PKG_CERTBOT}"
            ;;
            Debian)
                osPackageInstall "${DEBIAN_PKG_CERTBOT}"
            ;;
        esac

        certbot certonly --dry-run --standalone --agree-tos --register-unsafely-without-email -d "${HOSTNAME}"
    fi
}

zfsCreateFilesystems()
{
    zfs create -o "mountpoint=/backup" "${ZPOOL}/backup"

    zfs create -o "mountpoint=${ELEMENTS_HOME}" "${ZPOOL}/elements"
    zfs create -o "mountpoint=${BITCOIN_HOME}" "${ZPOOL}/bitcoin"
    zfs create -o "mountpoint=${MINFEE_HOME}" "${ZPOOL}/minfee"
    zfs create -o "mountpoint=${ELECTRS_HOME}" "${ZPOOL}/electrs"
    zfs create -o "mountpoint=${MEMPOOL_HOME}" "${ZPOOL}/mempool"
    zfs create -o "mountpoint=${MYSQL_HOME}" "${ZPOOL}/mysql"

    zfs create -o "mountpoint=${BITCOIN_ELECTRS_HOME}" "${ZPOOL}/bitcoin/electrs"

    zfs create -o "mountpoint=${ELEMENTS_HOME}/liquidv1" "${ZPOOL}/elements/liquidv1"
    zfs create -o "mountpoint=${ELEMENTS_ELECTRS_HOME}" "${ZPOOL}/elements/electrs"

    # Bitcoin Mainnet
    if [ "${BITCOIN_MAINNET_ENABLE}" = ON ];then
        for folder in chainstate indexes blocks
        do
            zfs create -o "mountpoint=${BITCOIN_HOME}/${folder}" "${ZPOOL}/bitcoin/${folder}"
        done
    fi

    # Bitcoin Testnet
    if [ "${BITCOIN_TESTNET_ENABLE}" = ON ];then
        zfs create -o "mountpoint=${BITCOIN_TESTNET_DATA}" "${ZPOOL}/bitcoin/testnet"
        for folder in chainstate indexes blocks
        do
            zfs create -o "mountpoint=${BITCOIN_TESTNET_DATA}/${folder}" "${ZPOOL}/bitcoin/testnet/${folder}"
        done
    fi

    # Bitcoin Signet
    if [ "${BITCOIN_SIGNET_ENABLE}" = ON ];then
        zfs create -o "mountpoint=${BITCOIN_SIGNET_DATA}" "${ZPOOL}/bitcoin/signet"
        for folder in chainstate indexes blocks
        do
            zfs create -o "mountpoint=${BITCOIN_SIGNET_DATA}/${folder}" "${ZPOOL}/bitcoin/signet/${folder}"
        done
    fi

    # electrs mainnet data
    if [ "${BITCOIN_MAINNET_ENABLE}" = ON ];then
        zfs create -o "mountpoint=${ELECTRS_MAINNET_DATA}" "${ELECTRS_MAINNET_ZPOOL}/electrs/mainnet"
        for folder in cache history txstore
        do
            zfs create -o "mountpoint=${ELECTRS_MAINNET_DATA}/newindex/${folder}" "${ELECTRS_MAINNET_ZPOOL}/electrs/mainnet/${folder}"
        done
    fi

    # electrs testnet data
    if [ "${BITCOIN_TESTNET_ENABLE}" = ON ];then
        zfs create -o "mountpoint=${ELECTRS_TESTNET_DATA}" "${ELECTRS_TESTNET_ZPOOL}/electrs/testnet"
        for folder in cache history txstore
        do
            zfs create -o "mountpoint=${ELECTRS_TESTNET_DATA}/newindex/${folder}" "${ELECTRS_TESTNET_ZPOOL}/electrs/testnet/${folder}"
        done
    fi

    # electrs signet data
    if [ "${BITCOIN_SIGNET_ENABLE}" = ON ];then
        zfs create -o "mountpoint=${ELECTRS_SIGNET_DATA}" "${ELECTRS_SIGNET_ZPOOL}/electrs/signet"
        for folder in cache history txstore
        do
            zfs create -o "mountpoint=${ELECTRS_SIGNET_DATA}/newindex/${folder}" "${ELECTRS_SIGNET_ZPOOL}/electrs/signet/${folder}"
        done
    fi

    # electrs liquid data
    if [ "${ELEMENTS_LIQUID_ENABLE}" = ON ];then
        zfs create -o "mountpoint=${ELECTRS_LIQUID_DATA}" "${ELECTRS_LIQUID_ZPOOL}/electrs/liquid"
        for folder in cache history txstore
        do
            zfs create -o "mountpoint=${ELECTRS_LIQUID_DATA}/newindex/${folder}" "${ELECTRS_LIQUID_ZPOOL}/electrs/liquid/${folder}"
        done
    fi

    # electrs liquidtestnet data
    if [ "${ELEMENTS_LIQUIDTESTNET_ENABLE}" = ON ];then
        zfs create -o "mountpoint=${ELECTRS_LIQUIDTESTNET_DATA}" "${ELECTRS_LIQUIDTESTNET_ZPOOL}/electrs/liquidtestnet"
        for folder in cache history txstore
        do
            zfs create -o "mountpoint=${ELECTRS_LIQUIDTESTNET_DATA}/newindex/${folder}" "${ELECTRS_LIQUIDTESTNET_ZPOOL}/electrs/liquidtestnet/${folder}"
        done
    fi

    if [ "${BISQ_INSTALL}" = ON ];then
        zfs create -o "mountpoint=${BISQ_HOME}" "${ZPOOL}/bisq"
    fi
}

ext4CreateDir()
{
    mkdir -p "/backup" "${ELEMENTS_HOME}" "${BITCOIN_HOME}" "${MINFEE_HOME}" "${ELECTRS_HOME}" "${MEMPOOL_HOME}" "${MYSQL_HOME}" "${BITCOIN_ELECTRS_HOME}" "${ELEMENTS_HOME}/liquidv1" "${ELEMENTS_ELECTRS_HOME}"
    # Bitcoin Mainnet
    if [ "${BITCOIN_MAINNET_ENABLE}" = ON ];then
        for folder in chainstate indexes blocks
        do
            mkdir -p "${BITCOIN_HOME}/${folder}"
        done
    fi

    # Bitcoin Testnet
    if [ "${BITCOIN_TESTNET_ENABLE}" = ON ];then
        mkdir -p "${BITCOIN_TESTNET_DATA}"
        for folder in chainstate indexes blocks
        do
            mkdir -p "${BITCOIN_TESTNET_DATA}/${folder}"
        done
    fi

    # Bitcoin Signet
    if [ "${BITCOIN_SIGNET_ENABLE}" = ON ];then
        mkdir -p "${BITCOIN_SIGNET_DATA}"
        for folder in chainstate indexes blocks
        do
            mkdir -p "${BITCOIN_SIGNET_DATA}/${folder}"
        done
    fi

    # electrs mainnet data
    if [ "${BITCOIN_MAINNET_ENABLE}" = ON ];then
        mkdir -p "${ELECTRS_MAINNET_DATA}"
        for folder in cache history txstore
        do
            mkdir -p "${ELECTRS_MAINNET_DATA}/newindex/${folder}"
        done
    fi

    # electrs testnet data
    if [ "${BITCOIN_TESTNET_ENABLE}" = ON ];then
        mkdir -p "${ELECTRS_TESTNET_DATA}"
        for folder in cache history txstore
        do
            mkdir -p "${ELECTRS_TESTNET_DATA}/newindex/${folder}"
        done
    fi

    # electrs signet data
    if [ "${BITCOIN_SIGNET_ENABLE}" = ON ];then
        mkdir -p "${ELECTRS_SIGNET_DATA}"
        for folder in cache history txstore
        do
            mkdir -p "${ELECTRS_SIGNET_DATA}/newindex/${folder}"
        done
    fi

    # electrs liquid data
    if [ "${ELEMENTS_LIQUID_ENABLE}" = ON ];then
        mkdir -p "${ELECTRS_LIQUID_DATA}"
        for folder in cache history txstore
        do
            mkdir -p "${ELECTRS_LIQUID_DATA}/newindex/${folder}"
        done
    fi

    # electrs liquidtestnet data
    if [ "${ELEMENTS_LIQUIDTESTNET_ENABLE}" = ON ];then
        mkdir -p "${ELECTRS_LIQUIDTESTNET_DATA}"
        for folder in cache history txstore
        do
            mkdir -p "${ELECTRS_LIQUIDTESTNET_DATA}/newindex/${folder}"
        done
    fi

    if [ "${BISQ_INSTALL}" = ON ];then
        mkdir -p "${BISQ_HOME}"
    fi
}


##### Perform sanity checks before trying anything

# what OS running, what FS partitions, etc.
# how much free disk space available?
# is something listening on port 80 already?
# is nginx or apache running?

##### Determine what actually needs to be installed

# does bitcoin exist?

##########
# dialog #
##########

: ${DIALOG=dialog}

: ${DIALOG_OK=0}
: ${DIALOG_CANCEL=1}
: ${DIALOG_HELP=2}
: ${DIALOG_EXTRA=3}
: ${DIALOG_ITEM_HELP=4}
: ${DIALOG_ESC=255}

: ${SIG_OFFNE=0}
: ${SIG_HUP=1}
: ${SIG_INT=2}
: ${SIG_QUIT=3}
: ${SIG_KILL=9}
: ${SIG_TERM=15}

input=`tempfile 2>/dev/null` || input=/tmp/input$$
output=`tempfile 2>/dev/null` || output=/tmp/test$$
trap "rm -f $input $output" $SIG_OFFNE $SIG_HUP $SIG_INT $SIG_TRAP $SIG_TERM

DIALOG_ERROR=254
export DIALOG_ERROR

backtitle="Mempool Fullnode Installer"
title="Mempool Fullnode Installer"
returncode=0

#################
# dialog part 1 #
#################

$CUT >$input <<-EOF
Tor:Enable Tor v3 HS Onion:ON
Certbot:Enable HTTPS using Certbot:ON
Mainnet:Enable Bitcoin Mainnet:ON
Testnet:Enable Bitcoin Testnet:ON
Liquid:Enable Elements Liquid:ON
Bisq:Enable Bisq:ON
Lightmode:Enable Electrs Lightmode to save disk space:ON
Smalldisk:Disable Electrs Compaction to save disk space:ON
Firewall:Enable Firewall:ON
EOF

cat $input | sed -e 's/^/"/' -e 's/:/" "/g' -e 's/$/"/' >$output
cat $output >$input

$DIALOG --backtitle "${backtitle}" \
        --title "${title}" "$@" \
        --checklist "Toggle the features below to configure your fullnode:\n" \
        20 80 10 \
        --file $input 2> $output

retval=$?

tempfile=$output
if [ $retval != $DIALOG_OK ];then
    echo "Installation aborted."
    exit 1
fi

if grep Tor $tempfile >/dev/null 2>&1;then
    TOR_INSTALL=ON
else
    TOR_INSTALL=OFF
fi

if grep Certbot $tempfile >/dev/null 2>&1;then
    CERTBOT_INSTALL=ON
else
    CERTBOT_INSTALL=OFF
fi

if grep Mainnet $tempfile >/dev/null 2>&1;then
    BITCOIN_MAINNET_ENABLE=ON
else
    BITCOIN_MAINNET_ENABLE=OFF
fi

if grep Testnet $tempfile >/dev/null 2>&1;then
    BITCOIN_TESTNET_ENABLE=ON
else
    BITCOIN_TESTNET_ENABLE=OFF
fi

if grep Liquid $tempfile >/dev/null 2>&1;then
    ELEMENTS_INSTALL=ON
    ELEMENTS_LIQUID_ENABLE=ON
else
    ELEMENTS_INSTALL=OFF
    ELEMENTS_LIQUID_ENABLE=OFF
fi

if grep Bisq $tempfile >/dev/null 2>&1;then
    BISQ_INSTALL=ON
    BISQ_MAINNET_ENABLE=ON
else
    BISQ_INSTALL=OFF
    BISQ_MAINNET_ENABLE=OFF
fi

if grep Lightmode $tempfile >/dev/null 2>&1;then
    BITCOIN_ELECTRS_LIGHT_MODE=ON
else
    BITCOIN_ELECTRS_LIGHT_MODE=OFF
fi

if grep Smalldisk $tempfile >/dev/null 2>&1;then
    BITCOIN_ELECTRS_LIGHT_MODE=ON
else
    BITCOIN_ELECTRS_LIGHT_MODE=OFF
fi

#################
# dialog part 2 #
#################

$DIALOG --cr-wrap \
        --title "INPUT BOX" --clear \
        --inputbox "$@" \
"Enter the FQDN hostname for obtaining an SSL certificate using Certbot:" 0 0 "${HOSTNAME}" 2> $tempfile
HOSTNAME=$(cat $tempfile)

#################
# dialog part 3 #
#################

#   --form text height width formheight
#   [ label y x item y x flen ilen ]
    #"BISQ_BLOCKNOTIFY_HOST"             0 1 "${BISQ_BLOCKNOTIFY_HOST}"              0 30 0 0 \

$DIALOG --ok-label "Submit" \
    --backtitle "$backtitle" "$@" \
    --form "Your fullnode will be installed as follows:" 0 0 0 \
    "BISQ_LATEST_RELEASE"               1 1 "${BISQ_LATEST_RELEASE}"                1 35 35 0 \
    "BISQ_REPO_BRANCH"                  2 1 "${BISQ_REPO_BRANCH}"                   2 35 35 0 \
    "BISQ_REPO_NAME"                    3 1 "${BISQ_REPO_NAME}"                     3 35 35 0 \
    "BISQ_REPO_URL"                     4 1 "${BISQ_REPO_URL}"                      4 35 35 0 \
    "BITCOIN_ELECTRS_LATEST_RELEASE"    5 1 "${BITCOIN_ELECTRS_LATEST_RELEASE}"    5 35 35 0 \
    "BITCOIN_ELECTRS_LIGHT_MODE"        6 1 "${BITCOIN_ELECTRS_LIGHT_MODE}"        6 35 35 0 \
    "BITCOIN_ELECTRS_REPO_BRANCH"       7 1 "${BITCOIN_ELECTRS_REPO_BRANCH}"       7 35 35 0 \
    "BITCOIN_ELECTRS_REPO_NAME"         8 1 "${BITCOIN_ELECTRS_REPO_NAME}"         8 35 35 0 \
    "BITCOIN_ELECTRS_REPO_URL"          9 1 "${BITCOIN_ELECTRS_REPO_URL}"          9 35 35 0 \
    "BITCOIN_LATEST_RELEASE"            10 1 "${BITCOIN_LATEST_RELEASE}"            10 35 35 0 \
    "BITCOIN_MAINNET_ENABLE"            11 1 "${BITCOIN_MAINNET_ENABLE}"            11 35 35 0 \
    "BITCOIN_REPO_BRANCH"               12 1 "${BITCOIN_REPO_BRANCH}"               12 35 35 0 \
    "BITCOIN_REPO_NAME"                 13 1 "${BITCOIN_REPO_NAME}"                 13 35 35 0 \
    "BITCOIN_REPO_URL"                  14 1 "${BITCOIN_REPO_URL}"                  14 35 35 0 \
    "BITCOIN_TESTNET_ENABLE"            15 1 "${BITCOIN_TESTNET_ENABLE}"            15 35 35 0 \
    "ELEMENTS_INSTALL"                  16 1 "${ELEMENTS_INSTALL}"                  16 35 35 0 \
    "ELEMENTS_LATEST_RELEASE"           17 1 "${ELEMENTS_LATEST_RELEASE}"           17 35 35 0 \
    "ELEMENTS_LIQUID_ENABLE"            18 1 "${ELEMENTS_LIQUID_ENABLE}"            18 35 35 0 \
    "ELEMENTS_REPO_BRANCH"              19 1 "${ELEMENTS_REPO_BRANCH}"              19 35 35 0 \
    "ELEMENTS_REPO_NAME"                20 1 "${ELEMENTS_REPO_NAME}"                20 35 35 0 \
    "ELEMENTS_REPO_URL"                 21 1 "${ELEMENTS_REPO_URL}"                 21 35 35 0 \
    "MEMPOOL_LATEST_RELEASE"            22 1 "${MEMPOOL_LATEST_RELEASE}"            22 35 35 0 \
    "MEMPOOL_LIQUID_HTTP_HOST"          23 1 "${MEMPOOL_LIQUID_HTTP_HOST}"          23 35 35 0 \
    "MEMPOOL_LIQUID_HTTP_PORT"          24 1 "${MEMPOOL_LIQUID_HTTP_PORT}"          24 35 35 0 \
    "MEMPOOL_MAINNET_HTTP_HOST"         25 1 "${MEMPOOL_MAINNET_HTTP_HOST}"         25 35 35 0 \
    "MEMPOOL_MAINNET_HTTP_PORT"         26 1 "${MEMPOOL_MAINNET_HTTP_PORT}"         26 35 35 0 \
    "MEMPOOL_REPO_BRANCH"               27 1 "${MEMPOOL_REPO_BRANCH}"               27 35 35 0 \
    "MEMPOOL_REPO_NAME"                 28 1 "${MEMPOOL_REPO_NAME}"                 28 35 35 0 \
    "MEMPOOL_REPO_URL"                  29 1 "${MEMPOOL_REPO_URL}"                  29 35 35 0 \
    "MEMPOOL_TESTNET_HTTP_HOST"         30 1 "${MEMPOOL_TESTNET_HTTP_HOST}"         30 35 35 0 \
    "MEMPOOL_TESTNET_HTTP_PORT"         31 1 "${MEMPOOL_TESTNET_HTTP_PORT}"         31 35 35 0 \
    "MEMPOOL_TOR_HS"                    32 1 "${MEMPOOL_TOR_HS}"                    32 35 35 0 \
    "HOSTNAME"                          33 1 "${HOSTNAME}"                          33 35 35 0 \
    "TOR_INSTALL"                       34 1 "${TOR_INSTALL}"                       34 35 35 0 \
    "CERTBOT_INSTALL"                   35 1 "${CERTBOT_INSTALL}"                   35 35 35 0 \
2> $tempfile

retval=$?

if [ $retval != $DIALOG_OK ];then
    echo "Installation aborted."
    exit 1
fi

############################
# START DOING ACTUAL STUFF #
############################

date
echo "[*] Mempool installation script for ${OS}"

set -x

###################################
# create filesystems if necessary #
###################################

case $OS in
    FreeBSD)
        zfsCreateFilesystems
    ;;
    Debian)
        ext4CreateDir
    ;;
esac

###############################
# Install all the OS packages #
###############################

osPackageUpdate
osPackageUpgrade
osPackageInstallAll

##########################
# Mempool top-level repo #
##########################

echo "[*] Creating Mempool user with Tor access"
osGroupCreate "${MEMPOOL_GROUP}"
osUserCreate "${MEMPOOL_USER}" "${MEMPOOL_HOME}" "${MEMPOOL_GROUP}"
osSudo "${ROOT_USER}" chsh -s `which zsh` "${MEMPOOL_USER}"
id "${MEMPOOL_USER}"

echo "[*] Creating Mempool data folder"
osSudo "${ROOT_USER}" mkdir -p "${MEMPOOL_HOME}"
osSudo "${ROOT_USER}" chown -R "${MEMPOOL_USER}:${MEMPOOL_GROUP}" "${MEMPOOL_HOME}"
osSudo "${ROOT_USER}" chown -R "${MEMPOOL_USER}:${MEMPOOL_GROUP}" /backup
osSudo "${MEMPOOL_USER}" touch "${MEMPOOL_HOME}/.zshrc"

echo "[*] Cloning Mempool repo from ${MEMPOOL_REPO_URL}"
osSudo "${MEMPOOL_USER}" git config --global pull.rebase true
osSudo "${MEMPOOL_USER}" git config --global advice.detachedHead false
osSudo "${MEMPOOL_USER}" git clone --branch "${MEMPOOL_REPO_BRANCH}" "${MEMPOOL_REPO_URL}" "${MEMPOOL_HOME}/${MEMPOOL_REPO_NAME}"
osSudo "${MEMPOOL_USER}" ln -s mempool/production/mempool-build-all upgrade
osSudo "${MEMPOOL_USER}" ln -s mempool/production/mempool-kill-all stop
osSudo "${MEMPOOL_USER}" ln -s mempool/production/mempool-start-all start
osSudo "${MEMPOOL_USER}" ln -s mempool/production/mempool-restart-all restart

echo "[*] Installing syslog configuration"
osSudo "${ROOT_USER}" mkdir -p /usr/local/etc/syslog.d
osSudo "${ROOT_USER}" install -c -m 755 "${MEMPOOL_HOME}/${MEMPOOL_REPO_NAME}/production/mempool-logger" /usr/local/bin/mempool-logger
osSudo "${ROOT_USER}" install -c -m 644 "${MEMPOOL_HOME}/${MEMPOOL_REPO_NAME}/production/syslog.conf" /usr/local/etc/syslog.d/mempool.conf

echo "[*] Installing newsyslog configuration"
osSudo "${ROOT_USER}" mkdir -p /usr/local/etc/newsyslog.conf.d
osSudo "${ROOT_USER}" install -c -m 644 "${MEMPOOL_HOME}/${MEMPOOL_REPO_NAME}/production/newsyslog-mempool-backend.conf" /usr/local/etc/syslog.d/newsyslog-mempool-backend.conf
osSudo "${ROOT_USER}" install -c -m 644 "${MEMPOOL_HOME}/${MEMPOOL_REPO_NAME}/production/newsyslog-mempool-nginx.conf" /usr/local/etc/syslog.d/newsyslog-mempool-nginx.conf

echo "[*] Installing Mempool crontab"
osSudo "${ROOT_USER}" crontab -u "${MEMPOOL_USER}" "${MEMPOOL_HOME}/${MEMPOOL_REPO_NAME}/production/mempool.crontab"

echo "[*] Installing nvm.sh from GitHub"
osSudo "${MEMPOOL_USER}" sh -c 'curl -o- https://raw.githubusercontent.com/nvm-sh/nvm/v0.39.1/install.sh | zsh'

echo "[*] Building NodeJS via nvm.sh"
osSudo "${MEMPOOL_USER}" zsh -c 'source ~/.zshrc ; nvm install v16.15.0'

####################
# Tor installation #
####################

if [ "${TOR_INSTALL}" = ON ];then

    echo "[*] Installing Tor package"
    osPackageInstall "${TOR_PKG}"

    echo "[*] Installing Tor base configuration"
    osSudo "${ROOT_USER}" install -c -m 644 "${MEMPOOL_HOME}/${MEMPOOL_REPO_NAME}/production/torrc" "${TOR_HOME}/torrc"

    echo "[*] Adding Tor HS configuration"
    if ! grep "${MEMPOOL_TOR_HS}" /etc/tor/torrc >/dev/null 2>&1;then
        osSudo "${ROOT_USER}" /bin/sh -c "echo HiddenServiceDir ${TOR_RESOURCES}/${MEMPOOL_TOR_HS}/ >> ${TOR_CONFIGURATION}"
        osSudo "${ROOT_USER}" /bin/sh -c "echo HiddenServicePort 80 127.0.0.1:81 >> ${TOR_CONFIGURATION}"
        osSudo "${ROOT_USER}" /bin/sh -c "echo HiddenServiceVersion 3 >> ${TOR_CONFIGURATION}"
    fi

    case $OS in
        FreeBSD)
            echo net.inet.ip.random_id=1 >> /etc/sysctl.conf
            sysctl net.inet.ip.random_id=1
        ;;
    esac

    # start tor now so it can bootstrap in time for bitcoin starting a few mins later
    echo "[*] Starting Tor service"
    osSudo "${ROOT_USER}" service tor start
fi

########################
# Bitcoin installation #
########################

if [ "${BITCOIN_INSTALL}" = ON ];then

    echo "[*] Creating Bitcoin user with Tor access"
    osGroupCreate "${BITCOIN_GROUP}"
    osUserCreate "${BITCOIN_USER}" "${BITCOIN_HOME}" "${BITCOIN_GROUP}" "${TOR_GROUP}"
    osSudo "${ROOT_USER}" chsh -s `which zsh` "${BITCOIN_USER}"

    echo "[*] Creating Bitcoin minfee user with Tor access"
    osGroupCreate "${MINFEE_GROUP}"
    osUserCreate "${MINFEE_USER}" "${MINFEE_HOME}" "${MINFEE_GROUP}" "${TOR_GROUP}"
    osSudo "${ROOT_USER}" chown -R "${MINFEE_USER}:${MINFEE_GROUP}" "${MINFEE_HOME}"
    osSudo "${ROOT_USER}" chsh -s `which zsh` "${MINFEE_USER}"
    osSudo "${MINFEE_USER}" touch "${MINFEE_HOME}/.zshrc"
    osSudo "${MINFEE_USER}" ln -s . .bitcoin

    echo "[*] Creating Bitcoin data folder"
    osSudo "${ROOT_USER}" mkdir -p "${BITCOIN_HOME}"
    osSudo "${ROOT_USER}" chown -R "${BITCOIN_USER}:${BITCOIN_GROUP}" "${BITCOIN_HOME}"
    osSudo "${BITCOIN_USER}" touch "${BITCOIN_HOME}/.zshrc"
    osSudo "${BITCOIN_USER}" ln -s . .bitcoin

    echo "[*] Cloning Bitcoin repo from ${BITCOIN_REPO_URL}"
    osSudo "${BITCOIN_USER}" git config --global advice.detachedHead false
    osSudo "${BITCOIN_USER}" git clone --branch "${BITCOIN_REPO_BRANCH}" "${BITCOIN_REPO_URL}" "${BITCOIN_HOME}/${BITCOIN_REPO_NAME}"

    echo "[*] Checking out Bitcoin ${BITCOIN_LATEST_RELEASE}"
    osSudo "${BITCOIN_USER}" sh -c "cd ${BITCOIN_HOME}/${BITCOIN_REPO_NAME} && git checkout ${BITCOIN_LATEST_RELEASE}"

    echo "[*] Building Bitcoin from source repo"
    osSudo "${BITCOIN_USER}" sh -c "cd ${BITCOIN_REPO_NAME} && ./autogen.sh --quiet"
    osSudo "${BITCOIN_USER}" sh -c "cd ${BITCOIN_REPO_NAME} && MAKE=gmake CC=cc CXX=c++ CPPFLAGS=-I/usr/local/include ./configure --with-gui=no --disable-wallet --disable-tests"
    osSudo "${BITCOIN_USER}" sh -c "cd ${BITCOIN_REPO_NAME} && gmake -j48"

    echo "[*] Installing Bitcoin binaries into OS"
    osSudo "${ROOT_USER}" sh -c "cd ${BITCOIN_HOME}/${BITCOIN_REPO_NAME} && gmake install"

    echo "[*] Installing Bitcoin configuration"
    osSudo "${ROOT_USER}" install -c -o "${BITCOIN_USER}" -g "${BITCOIN_GROUP}" -m 644 "${MEMPOOL_HOME}/${MEMPOOL_REPO_NAME}/production/bitcoin.conf" "${BITCOIN_HOME}/bitcoin.conf"

    echo "[*] Installing Bitcoin minfee configuration"
    osSudo "${ROOT_USER}" install -c -o "${MINFEE_USER}" -g "${MINFEE_GROUP}" -m 644 "${MEMPOOL_HOME}/${MEMPOOL_REPO_NAME}/production/bitcoin.minfee.conf" "${MINFEE_HOME}/bitcoin.conf"

    echo "[*] Installing Bitcoin RPC credentials"
    osSudo "${ROOT_USER}" sed -i.orig "s/__BITCOIN_RPC_USER__/${BITCOIN_RPC_USER}/" "${BITCOIN_HOME}/bitcoin.conf"
    osSudo "${ROOT_USER}" sed -i.orig "s/__BITCOIN_RPC_PASS__/${BITCOIN_RPC_PASS}/" "${BITCOIN_HOME}/bitcoin.conf"
    osSudo "${ROOT_USER}" sed -i.orig "s/__BITCOIN_RPC_USER__/${BITCOIN_RPC_USER}/" "${MINFEE_HOME}/bitcoin.conf"
    osSudo "${ROOT_USER}" sed -i.orig "s/__BITCOIN_RPC_PASS__/${BITCOIN_RPC_PASS}/" "${MINFEE_HOME}/bitcoin.conf"
fi

#########################
# Elements installation #
#########################

if [ "${ELEMENTS_INSTALL}" = ON ];then

    echo "[*] Creating Elements user with Tor access"
    osGroupCreate "${ELEMENTS_GROUP}"
    osUserCreate "${ELEMENTS_USER}" "${ELEMENTS_HOME}" "${ELEMENTS_GROUP}" "${TOR_GROUP}"
    osSudo "${ROOT_USER}" chsh -s `which zsh` "${ELEMENTS_USER}"

    echo "[*] Creating Elements data folder"
    osSudo "${ROOT_USER}" mkdir -p "${ELEMENTS_HOME}"
    osSudo "${ROOT_USER}" chown -R "${ELEMENTS_USER}:${ELEMENTS_GROUP}" "${ELEMENTS_HOME}"
    osSudo "${ELEMENTS_USER}" touch "${ELEMENTS_HOME}/.zshrc"
    osSudo "${ELEMENTS_USER}" ln -s . .elements

    echo "[*] Cloning Elements repo from ${ELEMENTS_REPO_URL}"
    osSudo "${ELEMENTS_USER}" git config --global advice.detachedHead false
    osSudo "${ELEMENTS_USER}" git clone --branch "${ELEMENTS_REPO_BRANCH}" "${ELEMENTS_REPO_URL}" "${ELEMENTS_HOME}/${ELEMENTS_REPO_NAME}"

    echo "[*] Checking out Elements ${ELEMENTS_LATEST_RELEASE}"
    osSudo "${ELEMENTS_USER}" sh -c "cd ${ELEMENTS_HOME}/${ELEMENTS_REPO_NAME} && git checkout ${ELEMENTS_LATEST_RELEASE}"

    echo "[*] Building Elements from source repo"
    osSudo "${ELEMENTS_USER}" sh -c "cd ${ELEMENTS_REPO_NAME} && ./autogen.sh --quiet"
    osSudo "${ELEMENTS_USER}" sh -c "cd ${ELEMENTS_REPO_NAME} && MAKE=gmake CC=cc CXX=c++ CPPFLAGS=-I/usr/local/include ./configure --with-gui=no --disable-wallet --disable-tests"
    osSudo "${ELEMENTS_USER}" sh -c "cd ${ELEMENTS_REPO_NAME} && gmake -j48"

    echo "[*] Installing Elements binaries into OS"
    osSudo "${ROOT_USER}" sh -c "cd ${ELEMENTS_HOME}/${ELEMENTS_REPO_NAME} && gmake install"

    echo "[*] Installing Elements configuration"
    osSudo "${ROOT_USER}" install -c -o "${ELEMENTS_USER}" -g "${ELEMENTS_GROUP}" -m 644 "${MEMPOOL_HOME}/${MEMPOOL_REPO_NAME}/production/elements.conf" "${ELEMENTS_HOME}/elements.conf"

    echo "[*] Configuring Elements Liquid RPC credentials in elements.conf"
    osSudo "${ROOT_USER}" sed -i.orig "s/__BITCOIN_RPC_USER__/${BITCOIN_RPC_USER}/" "${ELEMENTS_HOME}/elements.conf"
    osSudo "${ROOT_USER}" sed -i.orig "s/__BITCOIN_RPC_PASS__/${BITCOIN_RPC_PASS}/" "${ELEMENTS_HOME}/elements.conf"
    osSudo "${ROOT_USER}" sed -i.orig "s/__ELEMENTS_RPC_USER__/${ELEMENTS_RPC_USER}/" "${ELEMENTS_HOME}/elements.conf"
    osSudo "${ROOT_USER}" sed -i.orig "s/__ELEMENTS_RPC_PASS__/${ELEMENTS_RPC_PASS}/" "${ELEMENTS_HOME}/elements.conf"
fi

###################################
# Bitcoin -> Electrs installation #
###################################

echo "[*] Creating Bitcoin Electrs data folder"
osSudo "${ROOT_USER}" mkdir -p "${BITCOIN_ELECTRS_HOME}"
osSudo "${ROOT_USER}" chown -R "${BITCOIN_USER}:${BITCOIN_GROUP}" "${BITCOIN_ELECTRS_HOME}"
osSudo "${ROOT_USER}" chown -R "${BITCOIN_USER}:${BITCOIN_GROUP}" "${ELECTRS_MAINNET_DATA}"
osSudo "${ROOT_USER}" chown -R "${BITCOIN_USER}:${BITCOIN_GROUP}" "${ELECTRS_TESTNET_DATA}"
osSudo "${ROOT_USER}" chown -R "${BITCOIN_USER}:${BITCOIN_GROUP}" "${ELECTRS_SIGNET_DATA}"

echo "[*] Cloning Bitcoin Electrs repo from ${BITCOIN_ELECTRS_REPO_URL}"
osSudo "${BITCOIN_USER}" git config --global advice.detachedHead false
osSudo "${BITCOIN_USER}" git clone --branch "${BITCOIN_ELECTRS_REPO_BRANCH}" "${BITCOIN_ELECTRS_REPO_URL}" "${BITCOIN_HOME}/${BITCOIN_ELECTRS_REPO_NAME}"

echo "[*] Checking out Electrs ${BITCOIN_ELECTRS_LATEST_RELEASE}"
osSudo "${BITCOIN_USER}" sh -c "cd ${BITCOIN_HOME}/${BITCOIN_ELECTRS_REPO_NAME} && git checkout ${BITCOIN_ELECTRS_LATEST_RELEASE}"

case $OS in
    FreeBSD)
       echo "[*] Installing Rust from pkg install"
    ;;
    Debian)
       echo "[*] Installing Rust from rustup.rs"
       osSudo "${BITCOIN_USER}" sh -c "cd ${BITCOIN_ELECTRS_HOME} && curl --proto '=https' --tlsv1.2 -sSf https://sh.rustup.rs | sh"
    ;;
esac

echo "[*] Building Bitcoin Electrs release binary"
osSudo "${BITCOIN_USER}" sh -c "cd ${BITCOIN_ELECTRS_HOME} && cargo run --release --bin electrs -- --version" || true

<<<<<<< HEAD
case $OS in
    FreeBSD)
        echo "[*] Patching Bitcoin Electrs code for FreeBSD"
        osSudo "${BITCOIN_USER}" sh -c "cd \"${BITCOIN_HOME}/.cargo/registry/src/github.com-1ecc6299db9ec823/sysconf-0.3.4\" && patch -p1 < \"${MEMPOOL_HOME}/${MEMPOOL_REPO_NAME}/production/freebsd/sysconf.patch\""
        osSudo "${BITCOIN_USER}" sh -c "cd \"${BITCOIN_ELECTRS_HOME}/src/new_index/\" && sed -i.bak -e s/Snappy/None/ db.rs && rm db.rs.bak"
        osSudo "${BITCOIN_USER}" sh -c "cd \"${BITCOIN_ELECTRS_HOME}/src/bin/\" && sed -i.bak -e 's/from_secs(5)/from_secs(1)/' electrs.rs && rm electrs.rs.bak"
    ;;
    Debian)
    ;;
esac
=======
echo "[*] Patching Bitcoin Electrs code for FreeBSD"
osSudo "${BITCOIN_USER}" sh -c "cd \"${BITCOIN_HOME}/.cargo/registry/src/github.com-1ecc6299db9ec823/sysconf-0.3.4\" && patch -p1 < \"${MEMPOOL_HOME}/${MEMPOOL_REPO_NAME}/production/freebsd/sysconf.patch\""
osSudo "${BITCOIN_USER}" sh -c "cd \"${BITCOIN_ELECTRS_HOME}/src/new_index/\" && sed -i.bak -e s/Snappy/None/ db.rs && rm db.rs.bak"
osSudo "${BITCOIN_USER}" sh -c "cd \"${BITCOIN_ELECTRS_HOME}/src/bin/\" && sed -i.bak -e 's/from_secs(5)/from_secs(1)/' electrs.rs && rm electrs.rs.bak"
>>>>>>> 8148e9a3

echo "[*] Building Bitcoin Electrs release binary"
osSudo "${BITCOIN_USER}" sh -c "cd ${BITCOIN_ELECTRS_HOME} && cargo run --release --bin electrs -- --version"

##################################
# Liquid -> Electrs installation #
##################################

echo "[*] Creating Liquid Electrs data folder"
osSudo "${ROOT_USER}" mkdir -p "${ELEMENTS_ELECTRS_HOME}"
osSudo "${ROOT_USER}" chown -R "${ELEMENTS_USER}:${ELEMENTS_GROUP}" "${ELEMENTS_HOME}"
osSudo "${ROOT_USER}" chown -R "${ELEMENTS_USER}:${ELEMENTS_GROUP}" "${ELEMENTS_ELECTRS_HOME}"
osSudo "${ROOT_USER}" chown -R "${ELEMENTS_USER}:${ELEMENTS_GROUP}" "${ELECTRS_LIQUID_DATA}"
osSudo "${ROOT_USER}" chown -R "${ELEMENTS_USER}:${ELEMENTS_GROUP}" "${ELECTRS_LIQUIDTESTNET_DATA}"

echo "[*] Cloning Liquid Electrs repo from ${ELEMENTS_ELECTRS_REPO_URL}"
osSudo "${ELEMENTS_USER}" git config --global advice.detachedHead false
osSudo "${ELEMENTS_USER}" git clone --branch "${ELEMENTS_ELECTRS_REPO_BRANCH}" "${ELEMENTS_ELECTRS_REPO_URL}" "${ELEMENTS_HOME}/${ELEMENTS_ELECTRS_REPO_NAME}"

echo "[*] Checking out Liquid Electrs ${ELEMENTS_ELECTRS_LATEST_RELEASE}"
osSudo "${ELEMENTS_USER}" sh -c "cd ${ELEMENTS_HOME}/${ELEMENTS_ELECTRS_REPO_NAME} && git checkout ${ELEMENTS_ELECTRS_LATEST_RELEASE}"

echo "[*] Cloning Liquid Asset Registry repo from ${LIQUID_ASSET_REGISTRY_DB_URL}"
osSudo "${ELEMENTS_USER}" git config --global advice.detachedHead false
osSudo "${ELEMENTS_USER}" git clone "${LIQUID_ASSET_REGISTRY_DB_URL}" "${ELEMENTS_HOME}/${LIQUID_ASSET_REGISTRY_DB_NAME}"

echo "[*] Cloning Liquid Asset Registry testnet repo from ${LIQUIDTESTNET_ASSET_REGISTRY_DB_URL}"
osSudo "${ELEMENTS_USER}" git config --global advice.detachedHead false
osSudo "${ELEMENTS_USER}" git clone "${LIQUIDTESTNET_ASSET_REGISTRY_DB_URL}" "${ELEMENTS_HOME}/${LIQUIDTESTNET_ASSET_REGISTRY_DB_NAME}"

case $OS in
    FreeBSD)
    ;;
    Debian)
       echo "[*] Installing Rust from rustup.rs"
       osSudo "${BITCOIN_USER}" sh -c "cd ${BITCOIN_ELECTRS_HOME} && curl --proto '=https' --tlsv1.2 -sSf https://sh.rustup.rs | sh"
    ;;
esac

echo "[*] Building Liquid Electrs release binary"
osSudo "${ELEMENTS_USER}" sh -c "cd ${ELEMENTS_ELECTRS_HOME} && cargo run --release --features liquid --bin electrs -- --network liquid --version" || true

case $OS in
    FreeBSD)
        echo "[*] Patching Liquid Electrs code for FreeBSD"
        osSudo "${ELEMENTS_USER}" sh -c "cd \"${ELEMENTS_HOME}/.cargo/registry/src/github.com-1ecc6299db9ec823/sysconf-0.3.4\" && patch -p1 < \"${MEMPOOL_HOME}/${MEMPOOL_REPO_NAME}/production/freebsd/sysconf.patch\""
    ;;
    Debian)
    ;;
esac

echo "[*] Building Liquid Electrs release binary"
osSudo "${ELEMENTS_USER}" sh -c "cd ${ELEMENTS_ELECTRS_HOME} && cargo run --release --features liquid --bin electrs -- --network liquid --version" || true

#####################
# Bisq installation #
#####################

if [ "${BISQ_INSTALL}" = ON ];then

    echo "[*] Creating Bisq user with Tor access"
    osGroupCreate "${BISQ_GROUP}"
    osUserCreate "${BISQ_USER}" "${BISQ_HOME}" "${BISQ_GROUP}" "${TOR_GROUP}"
    osSudo "${ROOT_USER}" chsh -s `which zsh` "${BISQ_USER}"

    echo "[*] Creating Bisq data folder"
    osSudo "${ROOT_USER}" mkdir -p "${BISQ_HOME}"
    osSudo "${ROOT_USER}" chown -R "${BISQ_USER}:${BISQ_GROUP}" "${BISQ_HOME}"
    osSudo "${BISQ_USER}" touch "${BISQ_HOME}/.zshrc"

    echo "[*] Building Bisq"
    case $OS in

        FreeBSD)
            echo "[*] FIXME: Bisq must be installed manually on FreeBSD"
        ;;

        Debian)
            echo "[*] Cloning Bisq top-level repo"
            osSudo "${BISQ_USER}" git clone --branch "${BISQ_REPO_BRANCH}" "${BISQ_REPO_URL}" "${BISQ_HOME}/${BISQ_REPO_NAME}"

            echo "[*] Installing OpenJDK from Bisq install_java_linux.sh script"
            osSudo "${ROOT_USER}" "${BISQ_HOME}/${BISQ_REPO_NAME}/scripts/install_java_linux.sh"

            echo "[*] Checking out Bisq ${BISQ_LATEST_RELEASE}"
            osSudo "${BISQ_USER}" sh -c "cd ${BISQ_HOME}/${BISQ_REPO_NAME} && git checkout ${BISQ_LATEST_RELEASE}"

            echo "[*] Performing Git LFS pull"
            osSudo "${BISQ_USER}" sh -c "cd ${BISQ_HOME}/${BISQ_REPO_NAME} && git lfs pull"

            echo "[*] Building Bisq from source"
            osSudo "${BISQ_USER}" sh -c "cd ${BISQ_HOME}/${BISQ_REPO_NAME} && ./gradlew build -x test < /dev/null" # redirect from /dev/null is necessary to workaround gradlew non-interactive shell hanging issue

        ;;
    esac

    echo "[*] Configuring Bisq"
    case $OS in

        FreeBSD)
            echo "[*] FIXME: Bisq must be configured manually on FreeBSD"
        ;;

        Debian)
            osSudo "${ROOT_USER}" install -c -o "${ROOT_USER}" -g "${ROOT_GROUP}" -m 644 "${BISQ_HOME}/${BISQ_REPO_NAME}/seednode/bisq.service" "${DEBIAN_SERVICE_HOME}/bisq.service"
            osSudo "${ROOT_USER}" sed -i.orig "s/#Requires=bitcoin.service/Requires=bitcoin.service/" "${DEBIAN_SERVICE_HOME}/bisq.service"
            osSudo "${ROOT_USER}" sed -i.orig "s/#BindsTo=bitcoin.service/BindsTo=bitcoin.service/" "${DEBIAN_SERVICE_HOME}/bisq.service"
            osSudo "${ROOT_USER}" sed -i.orig "s/__BISQ_REPO_NAME__/${BISQ_REPO_NAME}/" "${DEBIAN_SERVICE_HOME}/bisq.service"
            osSudo "${ROOT_USER}" sed -i.orig "s!__BISQ_HOME__!${BISQ_HOME}!" "${DEBIAN_SERVICE_HOME}/bisq.service"

            echo "[*] Installing Bisq environment file"
            osSudo "${ROOT_USER}" install -c -o "${ROOT_USER}" -g "${ROOT_GROUP}" -m 644 "${BISQ_HOME}/${BISQ_REPO_NAME}/seednode/bisq.env" "${DEBIAN_ENV_HOME}/bisq.env"
            osSudo "${ROOT_USER}" sed -i.orig "s!__BISQ_APP_NAME__!${BISQ_APP_NAME}!" "${DEBIAN_ENV_HOME}/bisq.env"
            osSudo "${ROOT_USER}" sed -i.orig "s!__BISQ_HOME__!${BISQ_HOME}!" "${DEBIAN_ENV_HOME}/bisq.env"

            echo "[*] Configuring Bisq environment file with Bitcoin RPC credentials"
            osSudo "${ROOT_USER}" sed -i.orig "s/__BITCOIN_P2P_HOST__/${BITCOIN_MAINNET_P2P_HOST}/" "${DEBIAN_ENV_HOME}/bisq.env"
            osSudo "${ROOT_USER}" sed -i.orig "s/__BITCOIN_P2P_PORT__/${BITCOIN_MAINNET_P2P_PORT}/" "${DEBIAN_ENV_HOME}/bisq.env"
            osSudo "${ROOT_USER}" sed -i.orig "s/__BITCOIN_RPC_HOST__/${BITCOIN_MAINNET_RPC_HOST}/" "${DEBIAN_ENV_HOME}/bisq.env"
            osSudo "${ROOT_USER}" sed -i.orig "s/__BITCOIN_RPC_PORT__/${BITCOIN_MAINNET_RPC_PORT}/" "${DEBIAN_ENV_HOME}/bisq.env"
            osSudo "${ROOT_USER}" sed -i.orig "s/__BITCOIN_RPC_USER__/${BITCOIN_RPC_USER}/" "${DEBIAN_ENV_HOME}/bisq.env"
            osSudo "${ROOT_USER}" sed -i.orig "s/__BITCOIN_RPC_PASS__/${BITCOIN_RPC_PASS}/" "${DEBIAN_ENV_HOME}/bisq.env"

            #echo "[*] Updating Bitcoin configuration for Bisq"
            #osSudo "${ROOT_USER}" sed -i.orig "s/#blocknotify/blocknotify/" "${BITCOIN_HOME}/bitcoin.conf"
            #osSudo "${BITCOIN_USER}" install -c -o "${BITCOIN_USER}" -g "${BITCOIN_GROUP}" -m 755 "${BISQ_HOME}/${BISQ_REPO_NAME}/seednode/blocknotify.sh" "${BITCOIN_HOME}/blocknotify.sh"
        ;;

    esac
fi

################################
# Bitcoin instance for Mainnet #
################################

if [ "${BITCOIN_MAINNET_ENABLE}" = ON ];then
    echo "[*] Installing Bitcoin Mainnet service"
    case $OS in

        FreeBSD)
            osSudo "${ROOT_USER}" install -c -o "${ROOT_USER}" -g "${ROOT_GROUP}" -m 755 "${MEMPOOL_HOME}/${MEMPOOL_REPO_NAME}/production/freebsd/rc.d/bitcoin" "${FREEBSD_SERVICE_HOME}"
        ;;

        Debian)
            osSudo "${ROOT_USER}" install -c -o "${ROOT_USER}" -g "${ROOT_GROUP}" -m 644 "${MEMPOOL_HOME}/${MEMPOOL_REPO_NAME}/production/linux/bitcoin.service" "${DEBIAN_SERVICE_HOME}"
        ;;
    esac
fi

################################
# Bitcoin instance for Testnet #
################################

if [ "${BITCOIN_TESTNET_ENABLE}" = ON ];then
    echo "[*] Installing Bitcoin Testnet service"
    case $OS in

        FreeBSD)
            echo "[*] FIXME: Bitcoin Testnet service must be installed manually on FreeBSD"
        ;;

        Debian)
            osSudo "${ROOT_USER}" install -c -o "${ROOT_USER}" -g "${ROOT_GROUP}" -m 644 "${MEMPOOL_HOME}/${MEMPOOL_REPO_NAME}/production/linux/bitcoin-testnet.service" "${DEBIAN_SERVICE_HOME}"
        ;;
    esac
fi

###############################
# Bitcoin instance for Signet #
###############################

if [ "${BITCOIN_SIGNET_ENABLE}" = ON ];then
    echo "[*] Installing Bitcoin Signet service"
    case $OS in

        FreeBSD)
            echo "[*] FIXME: Bitcoin Signet service must be installed manually on FreeBSD"
        ;;

        Debian)
            osSudo "${ROOT_USER}" install -c -o "${ROOT_USER}" -g "${ROOT_GROUP}" -m 644 "${MEMPOOL_HOME}/${MEMPOOL_REPO_NAME}/production/linux/bitcoin-signet.service" "${DEBIAN_SERVICE_HOME}"
        ;;
    esac
fi

###############################
# Bitcoin instance for Liquid #
###############################

if [ "${ELEMENTS_LIQUID_ENABLE}" = ON ];then
    echo "[*] Installing Bitcoin Liquid service"
    case $OS in

        FreeBSD)
            echo "[*] FIXME: Bitcoin Liquid service must be installed manually on FreeBSD"
        ;;

        Debian)
            osSudo "${ROOT_USER}" install -c -o "${ROOT_USER}" -g "${ROOT_GROUP}" -m 644 "${MEMPOOL_HOME}/${MEMPOOL_REPO_NAME}/production/linux/liquid.service" "${DEBIAN_SERVICE_HOME}"
        ;;
    esac
fi

########################################
# Electrs instance for Bitcoin Mainnet #
########################################

if [ "${BITCOIN_MAINNET_ENABLE}" = ON ];then
    echo "[*] Installing Bitcoin Mainnet electrs start script"
    osSudo "${ROOT_USER}" install -c -o "${BITCOIN_USER}" -g "${BITCOIN_GROUP}" -m 755 "${MEMPOOL_HOME}/${MEMPOOL_REPO_NAME}/production/electrs-start-mainnet" "${BITCOIN_ELECTRS_HOME}"

    echo "[*] Installing Bitcoin crontab"
    # FIXME: must only crontab enabled daemons
    osSudo "${ROOT_USER}" crontab -u "${BITCOIN_USER}" "${MEMPOOL_HOME}/${MEMPOOL_REPO_NAME}/production/bitcoin.crontab"
    osSudo "${ROOT_USER}" crontab -u "${MINFEE_USER}" "${MEMPOOL_HOME}/${MEMPOOL_REPO_NAME}/production/minfee.crontab"

    echo "[*] Configuring Bitcoin Mainnet RPC credentials in electrs start script"
    osSudo "${ROOT_USER}" sed -i.orig "s/__BITCOIN_RPC_USER__/${BITCOIN_RPC_USER}/" "${BITCOIN_ELECTRS_HOME}/electrs-start-mainnet"
    osSudo "${ROOT_USER}" sed -i.orig "s/__BITCOIN_RPC_PASS__/${BITCOIN_RPC_PASS}/" "${BITCOIN_ELECTRS_HOME}/electrs-start-mainnet"
    osSudo "${ROOT_USER}" sed -i.orig "s!__ELECTRS_DATA_ROOT__!${ELECTRS_DATA_ROOT}!" "${BITCOIN_ELECTRS_HOME}/electrs-start-mainnet"
fi

########################################
# Electrs instance for Bitcoin Testnet #
########################################

if [ "${BITCOIN_TESTNET_ENABLE}" = ON ];then
    echo "[*] Installing Bitcoin Testnet electrs start script"
    osSudo "${ROOT_USER}" install -c -o "${BITCOIN_USER}" -g "${BITCOIN_GROUP}" -m 755 "${MEMPOOL_HOME}/${MEMPOOL_REPO_NAME}/production/electrs-start-testnet" "${BITCOIN_ELECTRS_HOME}"

    echo "[*] Configuring Bitcoin Testnet RPC credentials in electrs start script"
    osSudo "${ROOT_USER}" sed -i.orig "s/__BITCOIN_RPC_USER__/${BITCOIN_RPC_USER}/" "${BITCOIN_ELECTRS_HOME}/electrs-start-testnet"
    osSudo "${ROOT_USER}" sed -i.orig "s/__BITCOIN_RPC_PASS__/${BITCOIN_RPC_PASS}/" "${BITCOIN_ELECTRS_HOME}/electrs-start-testnet"
    osSudo "${ROOT_USER}" sed -i.orig "s!__ELECTRS_DATA_ROOT__!${ELECTRS_DATA_ROOT}!" "${BITCOIN_ELECTRS_HOME}/electrs-start-testnet"
fi

#######################################
# Electrs instance for Bitcoin Signet #
#######################################

if [ "${BITCOIN_SIGNET_ENABLE}" = ON ];then
    echo "[*] Installing Bitcoin Signet electrs start script"
    osSudo "${ROOT_USER}" install -c -o "${BITCOIN_USER}" -g "${BITCOIN_GROUP}" -m 755 "${MEMPOOL_HOME}/${MEMPOOL_REPO_NAME}/production/electrs-start-signet" "${BITCOIN_ELECTRS_HOME}"

    echo "[*] Configuring Bitcoin Signet RPC credentials in electrs start script"
    osSudo "${ROOT_USER}" sed -i.orig "s/__BITCOIN_RPC_USER__/${BITCOIN_RPC_USER}/" "${BITCOIN_ELECTRS_HOME}/electrs-start-signet"
    osSudo "${ROOT_USER}" sed -i.orig "s/__BITCOIN_RPC_PASS__/${BITCOIN_RPC_PASS}/" "${BITCOIN_ELECTRS_HOME}/electrs-start-signet"
    osSudo "${ROOT_USER}" sed -i.orig "s!__ELECTRS_DATA_ROOT__!${ELECTRS_DATA_ROOT}!" "${BITCOIN_ELECTRS_HOME}/electrs-start-signet"
fi

########################################
# Electrs instance for Elements Liquid #
########################################

if [ "${ELEMENTS_LIQUID_ENABLE}" = ON ];then
    echo "[*] Installing Elements Liquid electrs start script"
    osSudo "${ROOT_USER}" install -c -o "${ELEMENTS_USER}" -g "${ELEMENTS_GROUP}" -m 755 "${MEMPOOL_HOME}/${MEMPOOL_REPO_NAME}/production/electrs-start-liquid" "${ELEMENTS_ELECTRS_HOME}"

    echo "[*] Installing Elements crontab"
    # FIXME: must only crontab enabled daemons
    osSudo "${ROOT_USER}" crontab -u "${ELEMENTS_USER}" "${MEMPOOL_HOME}/${MEMPOOL_REPO_NAME}/production/elements.crontab"

    echo "[*] Configuring Elements Liquid RPC credentials in electrs start script"
    osSudo "${ROOT_USER}" sed -i.orig "s/__ELEMENTS_RPC_USER__/${ELEMENTS_RPC_USER}/" "${ELEMENTS_ELECTRS_HOME}/electrs-start-liquid"
    osSudo "${ROOT_USER}" sed -i.orig "s/__ELEMENTS_RPC_PASS__/${ELEMENTS_RPC_PASS}/" "${ELEMENTS_ELECTRS_HOME}/electrs-start-liquid"
    osSudo "${ROOT_USER}" sed -i.orig "s!__ELECTRS_DATA_ROOT__!${ELECTRS_DATA_ROOT}!" "${ELEMENTS_ELECTRS_HOME}/electrs-start-liquid"
fi

################################################
# Electrs instance for Elements Liquid Testnet #
################################################

if [ "${ELEMENTS_LIQUIDTESTNET_ENABLE}" = ON ];then
    echo "[*] Installing Elements Liquid Testnet electrs start script"
    osSudo "${ROOT_USER}" install -c -o "${ELEMENTS_USER}" -g "${ELEMENTS_GROUP}" -m 755 "${MEMPOOL_HOME}/${MEMPOOL_REPO_NAME}/production/electrs-start-liquidtestnet" "${ELEMENTS_ELECTRS_HOME}"

    echo "[*] Installing Elements Liquid Testnet RPC credentials"
    osSudo "${ROOT_USER}" sed -i.orig "s/__BITCOIN_RPC_USER__/${BITCOIN_RPC_USER}/" "${ELEMENTS_HOME}/elements.conf"
    osSudo "${ROOT_USER}" sed -i.orig "s/__BITCOIN_RPC_PASS__/${BITCOIN_RPC_PASS}/" "${ELEMENTS_HOME}/elements.conf"
    osSudo "${ROOT_USER}" sed -i.orig "s/__ELEMENTS_RPC_USER__/${ELEMENTS_RPC_USER}/" "${ELEMENTS_HOME}/elements.conf"
    osSudo "${ROOT_USER}" sed -i.orig "s/__ELEMENTS_RPC_PASS__/${ELEMENTS_RPC_PASS}/" "${ELEMENTS_HOME}/elements.conf"

    echo "[*] Configuring Elements LiquidTestnet RPC credentials in electrs start script"
    osSudo "${ROOT_USER}" sed -i.orig "s/__ELEMENTS_RPC_USER__/${ELEMENTS_RPC_USER}/" "${ELEMENTS_ELECTRS_HOME}/electrs-start-liquidtestnet"
    osSudo "${ROOT_USER}" sed -i.orig "s/__ELEMENTS_RPC_PASS__/${ELEMENTS_RPC_PASS}/" "${ELEMENTS_ELECTRS_HOME}/electrs-start-liquidtestnet"
    osSudo "${ROOT_USER}" sed -i.orig "s!__ELECTRS_DATA_ROOT__!${ELECTRS_DATA_ROOT}!" "${ELEMENTS_ELECTRS_HOME}/electrs-start-liquidtestnet"
fi

#####################################
# Bisq instance for Bitcoin Mainnet #
#####################################

if [ "${BISQ_MAINNET_ENABLE}" = ON ];then
fi

##### Mempool -> Bitcoin Mainnet instance

if [ "${BITCOIN_MAINNET_ENABLE}" = ON ];then
    echo "[*] Creating Mempool instance for Bitcoin Mainnet"
    osSudo "${MEMPOOL_USER}" git config --global advice.detachedHead false
    osSudo "${MEMPOOL_USER}" git clone --branch "${MEMPOOL_REPO_BRANCH}" "${MEMPOOL_REPO_URL}" "${MEMPOOL_HOME}/mainnet"

    echo "[*] Checking out Mempool ${MEMPOOL_LATEST_RELEASE} for Bitcoin Mainnet"
    osSudo "${MEMPOOL_USER}" sh -c "cd ${MEMPOOL_HOME}/${MEMPOOL_REPO_NAME} && git checkout ${MEMPOOL_LATEST_RELEASE}"
fi

if [ "${BITCOIN_TESTNET_ENABLE}" = ON ];then
    echo "[*] Creating Mempool instance for Bitcoin Testnet"
    osSudo "${MEMPOOL_USER}" git config --global advice.detachedHead false
    osSudo "${MEMPOOL_USER}" git clone --branch "${MEMPOOL_REPO_BRANCH}" "${MEMPOOL_REPO_URL}" "${MEMPOOL_HOME}/testnet"

    echo "[*] Checking out Mempool ${MEMPOOL_LATEST_RELEASE} for Bitcoin Testnet"
    osSudo "${MEMPOOL_USER}" sh -c "cd ${MEMPOOL_HOME}/${MEMPOOL_REPO_NAME} && git checkout ${MEMPOOL_LATEST_RELEASE}"
fi

if [ "${BITCOIN_SIGNET_ENABLE}" = ON ];then
    echo "[*] Creating Mempool instance for Bitcoin Signet"
    osSudo "${MEMPOOL_USER}" git config --global advice.detachedHead false
    osSudo "${MEMPOOL_USER}" git clone --branch "${MEMPOOL_REPO_BRANCH}" "${MEMPOOL_REPO_URL}" "${MEMPOOL_HOME}/signet"

    echo "[*] Checking out Mempool ${MEMPOOL_LATEST_RELEASE} for Bitcoin Signet"
    osSudo "${MEMPOOL_USER}" sh -c "cd ${MEMPOOL_HOME}/${MEMPOOL_REPO_NAME} && git checkout ${MEMPOOL_LATEST_RELEASE}"
fi

if [ "${ELEMENTS_LIQUID_ENABLE}" = ON ];then
    echo "[*] Creating Mempool instance for Liquid"
    osSudo "${MEMPOOL_USER}" git config --global advice.detachedHead false
    osSudo "${MEMPOOL_USER}" git clone --branch "${MEMPOOL_REPO_BRANCH}" "${MEMPOOL_REPO_URL}" "${MEMPOOL_HOME}/liquid"

    echo "[*] Checking out Mempool ${MEMPOOL_LATEST_RELEASE} for Liquid"
    osSudo "${MEMPOOL_USER}" sh -c "cd ${MEMPOOL_HOME}/${MEMPOOL_REPO_NAME} && git checkout ${MEMPOOL_LATEST_RELEASE}"
fi

if [ "${ELEMENTS_LIQUIDTESTNET_ENABLE}" = ON ];then
    echo "[*] Creating Mempool instance for Liquid Testnet"
    osSudo "${MEMPOOL_USER}" git config --global advice.detachedHead false
    osSudo "${MEMPOOL_USER}" git clone --branch "${MEMPOOL_REPO_BRANCH}" "${MEMPOOL_REPO_URL}" "${MEMPOOL_HOME}/liquidtestnet"

    echo "[*] Checking out Mempool ${MEMPOOL_LATEST_RELEASE} for Liquid Testnet"
    osSudo "${MEMPOOL_USER}" sh -c "cd ${MEMPOOL_HOME}/${MEMPOOL_REPO_NAME} && git checkout ${MEMPOOL_LATEST_RELEASE}"
fi

if [ "${BISQ_INSTALL}" = ON ];then
    echo "[*] Creating Mempool instance for Bisq"
    osSudo "${MEMPOOL_USER}" git config --global advice.detachedHead false
    osSudo "${MEMPOOL_USER}" git clone --branch "${MEMPOOL_REPO_BRANCH}" "${MEMPOOL_REPO_URL}" "${MEMPOOL_HOME}/bisq"

    echo "[*] Checking out Mempool ${MEMPOOL_LATEST_RELEASE} for Bisq"
    osSudo "${MEMPOOL_USER}" sh -c "cd ${MEMPOOL_HOME}/${MEMPOOL_REPO_NAME} && git checkout ${MEMPOOL_LATEST_RELEASE}"
fi

##### mariadb

echo "[*] Adding MySQL configuration"
case $OS in

    FreeBSD)
        osSudo "${ROOT_USER}" service mysql-server start
    ;;
    Debian)
        osSudo "${ROOT_USER}" service mysql start
    ;;
esac

mysql << _EOF_
create database mempool;
grant all on mempool.* to 'mempool'@'localhost' identified by 'mempool';

create database mempool_testnet;
grant all on mempool_testnet.* to 'mempool_testnet'@'localhost' identified by 'mempool_testnet';

create database mempool_signet;
grant all on mempool_signet.* to 'mempool_signet'@'localhost' identified by 'mempool_signet';

create database mempool_liquid;
grant all on mempool_liquid.* to 'mempool_liquid'@'localhost' identified by 'mempool_liquid';

create database mempool_liquidtestnet;
grant all on mempool_liquidtestnet.* to 'mempool_liquidtestnet'@'localhost' identified by 'mempool_liquidtestnet';

create database mempool_bisq;
grant all on mempool_bisq.* to 'mempool_bisq'@'localhost' identified by 'mempool_bisq';
_EOF_

##### nginx

echo "[*] Adding Nginx configuration"
case $OS in

    FreeBSD)
        echo "[*] FIXME: nginx must be configured manually on FreeBSD"
    ;;

    Debian)
        osSudo "${ROOT_USER}" install -c -o "${ROOT_USER}" -g "${ROOT_GROUP}" -m 644 "${MEMPOOL_HOME}/${MEMPOOL_REPO_NAME}/production/nginx/nginx.conf" "${NGINX_CONFIGURATION}"
#echo "[*] Restarting Nginx"
#osSudo "${ROOT_USER}" service nginx restart
    ;;
esac

##### OS systemd

echo "[*] Updating systemd daemon configuration"
case $OS in

    FreeBSD)
    ;;

    Debian)
        osSudo "${ROOT_USER}" systemctl daemon-reload
        if [ "${TOR_ENABLE}" = ON ];then
            osSudo "${ROOT_USER}" systemctl enable tor.service
        fi
        if [ "${BITCOIN_MAINNET_ENABLE}" = ON ];then
            osSudo "${ROOT_USER}" systemctl enable bitcoin.service
            osSudo "${ROOT_USER}" systemctl enable mempool.service
        fi
        if [ "${BITCOIN_TESTNET_ENABLE}" = ON ];then
            osSudo "${ROOT_USER}" systemctl enable bitcoin-testnet.service
            osSudo "${ROOT_USER}" systemctl enable mempool-testnet.service
        fi
        if [ "${BITCOIN_SIGNET_ENABLE}" = ON ];then
            osSudo "${ROOT_USER}" systemctl enable bitcoin-signet.service
            osSudo "${ROOT_USER}" systemctl enable mempool-signet.service
        fi
        if [ "${BISQ_MAINNET_ENABLE}" = ON ];then
            osSudo "${ROOT_USER}" systemctl enable bisq.service
            osSudo "${ROOT_USER}" systemctl enable mempool-bisq.service
        fi
        if [ "${ELEMENTS_LIQUID_ENABLE}" = ON ];then
            osSudo "${ROOT_USER}" systemctl enable liquid.service
            osSudo "${ROOT_USER}" systemctl enable mempool-liquid.service
        fi
    ;;
esac

##### OS services

#if [ "${BITCOIN_MAINNET_ENABLE}" = ON ];then
#    echo "[*] Starting Bitcoin Mainnet"
#    case $OS in
#
#        FreeBSD)
#            osSudo "${ROOT_USER}" service bitcoin onestart
#            osSudo "${BITCOIN_USER}" sh -c "grep @reboot ${MEMPOOL_HOME}/${MEMPOOL_REPO_NAME}/production/bitcoin.crontab|cut -d ';' -f2|zsh"
#        ;;
#
#        Debian)
#            osSudo "${ROOT_USER}" systemctl start bitcoin
#            osSudo "${ROOT_USER}" systemctl start electrs
#            osSudo "${ROOT_USER}" journalctl --no-pager --unit bitcoin
#        ;;
#    esac
#fi
#
#if [ "${BITCOIN_TESTNET_ENABLE}" = ON ];then
#    echo "[*] Starting Bitcoin Mainnet"
#    case $OS in
#
#        FreeBSD)
#        ;;
#
#        Debian)
#            echo "[*] Starting Bitcoin Testnet"
#            osSudo "${ROOT_USER}" systemctl start bitcoin-testnet
#            osSudo "${ROOT_USER}" systemctl start electrs-testnet
#            osSudo "${ROOT_USER}" journalctl --no-pager --unit bitcoin-testnet
#    esac
#fi
#if [ "${ELEMENTS_LIQUID_ENABLE}" = ON ];then
#    case $OS in
#
#        FreeBSD)
#            echo "[*] Starting Elements Liquid"
#            osSudo "${ELEMENTS_USER}" sh -c "grep @reboot ${MEMPOOL_HOME}/${MEMPOOL_REPO_NAME}/production/elements.crontab|cut -d ';' -f2|zsh"
#        ;;
#
#        Debian)
#            echo "[*] Starting Elements Liquid"
#            osSudo "${ROOT_USER}" systemctl start liquid
#            osSudo "${ROOT_USER}" systemctl start electrs-liquid
#            osSudo "${ROOT_USER}" journalctl --no-pager --unit liquid
#    esac
#fi

#osSudo "${ROOT_USER}" tail "${BITCOIN_HOME}/debug.log"

##### OS notes

#echo "[*] Adding notes to motd"
#osSudo "${ROOT_USER}" sh -c 'echo " " >> /etc/motd'

##### OS firewall

#case $OS in
#
#    FreeBSD)
#    ;;
#
#    Debian)
#        echo "[*] Preparing firewall"
#        osSudo "${ROOT_USER}" ufw default deny incoming
#        osSudo "${ROOT_USER}" ufw default allow outgoing
#        osSudo "${ROOT_USER}" ufw allow from any to any port ${BITCOIN_MAINNET_P2P_PORT} proto tcp
#        osSudo "${ROOT_USER}" ufw allow from any to any port ${BITCOIN_TESTNET_P2P_PORT} proto tcp
#        osSudo "${ROOT_USER}" ufw allow from any to any port ${ELEMENTS_LIQUID_P2P_PORT} proto tcp
#    ;;
#esac

##### finish

echo '[*] Done!'

exit 0<|MERGE_RESOLUTION|>--- conflicted
+++ resolved
@@ -1055,7 +1055,6 @@
 echo "[*] Building Bitcoin Electrs release binary"
 osSudo "${BITCOIN_USER}" sh -c "cd ${BITCOIN_ELECTRS_HOME} && cargo run --release --bin electrs -- --version" || true
 
-<<<<<<< HEAD
 case $OS in
     FreeBSD)
         echo "[*] Patching Bitcoin Electrs code for FreeBSD"
@@ -1066,12 +1065,6 @@
     Debian)
     ;;
 esac
-=======
-echo "[*] Patching Bitcoin Electrs code for FreeBSD"
-osSudo "${BITCOIN_USER}" sh -c "cd \"${BITCOIN_HOME}/.cargo/registry/src/github.com-1ecc6299db9ec823/sysconf-0.3.4\" && patch -p1 < \"${MEMPOOL_HOME}/${MEMPOOL_REPO_NAME}/production/freebsd/sysconf.patch\""
-osSudo "${BITCOIN_USER}" sh -c "cd \"${BITCOIN_ELECTRS_HOME}/src/new_index/\" && sed -i.bak -e s/Snappy/None/ db.rs && rm db.rs.bak"
-osSudo "${BITCOIN_USER}" sh -c "cd \"${BITCOIN_ELECTRS_HOME}/src/bin/\" && sed -i.bak -e 's/from_secs(5)/from_secs(1)/' electrs.rs && rm electrs.rs.bak"
->>>>>>> 8148e9a3
 
 echo "[*] Building Bitcoin Electrs release binary"
 osSudo "${BITCOIN_USER}" sh -c "cd ${BITCOIN_ELECTRS_HOME} && cargo run --release --bin electrs -- --version"
