--- conflicted
+++ resolved
@@ -255,8 +255,7 @@
 grant all on mempool_liquidtestnet.* to 'mempool_liquidtestnet'@'localhost' identified by 'mempool_liquidtestnet';
 ```
 
-<<<<<<< HEAD
-=======
+
 ### Bisq
 
 Build bisq-statsnode normally and run using options like this:
@@ -266,7 +265,6 @@
 
 If bisq is happy, it should dump JSON files for Bisq Markets and BSQ data into /bisq that the mempool backend will use.
 
->>>>>>> ad36d53b
 ### Mempool
 
 After all 3 electrs instances are fully indexed, install your 3 mempool nodes:
