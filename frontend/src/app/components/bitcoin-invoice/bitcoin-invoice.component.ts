--- conflicted
+++ resolved
@@ -1,16 +1,9 @@
 import { Component, EventEmitter, Input, OnChanges, OnDestroy, OnInit, Output, SimpleChanges } from '@angular/core';
 import { FormBuilder, FormGroup } from '@angular/forms';
 import { DomSanitizer, SafeUrl } from '@angular/platform-browser';
-<<<<<<< HEAD
-import { Subscription, tap, catchError, of } from 'rxjs';
-import { retry } from 'rxjs/operators';
-import { ServicesApiServices } from '../../services/services-api.service';
-=======
-import { ActivatedRoute } from '@angular/router';
-import { Subscription, of, timer } from 'rxjs';
-import { filter, repeat, retry, switchMap, take, tap } from 'rxjs/operators';
+import { Subscription, of, catchError } from 'rxjs';
+import { retry, tap } from 'rxjs/operators';
 import { ServicesApiServices } from '@app/services/services-api.service';
->>>>>>> 908b8b43
 
 @Component({
   selector: 'app-bitcoin-invoice',
